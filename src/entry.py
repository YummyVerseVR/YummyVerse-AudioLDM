import argparse
import uvicorn
from api.api import App

parser = argparse.ArgumentParser()

parser.add_argument(
    "-c",
    "--config",
    type=str,
    required=True,
    help="path to config .yaml file",
)
parser.add_argument(
    "-m",
    "--model-checkpoint",
    type=str,
    required=True,
    help="the checkpoint path for the model",
)
parser.add_argument(
    "-db",
    "--database-endpoint",
    type=str,
    required=False,
    default="http://localhost:8001",
    help="the endpoint for the database",
)
parser.add_argument(
    "-p",
    "--port",
    type=int,
    required=False,
    default=8002,
    help="port to run the server (default: 8002)",
)
parser.add_argument("--debug", action="store_true", help="enable debug mode")

<<<<<<< HEAD
    parser.add_argument(
        "-c",
        "--config",
        type=str,
        required=True,
        help="path to config .yaml file",
    )
    parser.add_argument(
        "-m",
        "--model-checkpoint",
        type=str,
        required=True,
        help="the checkpoint path for the model",
    )
    parser.add_argument(
        "-e",
        "--database-endpoint",
        type=str,
        required=True,
        help="the endpoint for the vector database",
    )
    parser.add_argument(
        "-p",
        "--port",
        type=int,
        default=9000,
        help="the port to run the server on",
    )

    args = parser.parse_args()
    app = App(args.model_checkpoint, args.config, args.database_endpoint)
    uvicorn.run(app.get_app(), host="0.0.0.0", port=args.port, log_level="info")
=======
args = parser.parse_args()
app = App(
    args.model_checkpoint, args.config, args.database_endpoint, args.debug
).get_app()

if __name__ == "__main__":
    uvicorn.run("entry:app", host="0.0.0.0", port=args.port, log_level="info")
>>>>>>> 5b9f603e
<|MERGE_RESOLUTION|>--- conflicted
+++ resolved
@@ -36,45 +36,10 @@
 )
 parser.add_argument("--debug", action="store_true", help="enable debug mode")
 
-<<<<<<< HEAD
-    parser.add_argument(
-        "-c",
-        "--config",
-        type=str,
-        required=True,
-        help="path to config .yaml file",
-    )
-    parser.add_argument(
-        "-m",
-        "--model-checkpoint",
-        type=str,
-        required=True,
-        help="the checkpoint path for the model",
-    )
-    parser.add_argument(
-        "-e",
-        "--database-endpoint",
-        type=str,
-        required=True,
-        help="the endpoint for the vector database",
-    )
-    parser.add_argument(
-        "-p",
-        "--port",
-        type=int,
-        default=9000,
-        help="the port to run the server on",
-    )
-
-    args = parser.parse_args()
-    app = App(args.model_checkpoint, args.config, args.database_endpoint)
-    uvicorn.run(app.get_app(), host="0.0.0.0", port=args.port, log_level="info")
-=======
 args = parser.parse_args()
 app = App(
     args.model_checkpoint, args.config, args.database_endpoint, args.debug
 ).get_app()
 
 if __name__ == "__main__":
-    uvicorn.run("entry:app", host="0.0.0.0", port=args.port, log_level="info")
->>>>>>> 5b9f603e
+    uvicorn.run("entry:app", host="0.0.0.0", port=args.port, log_level="info")